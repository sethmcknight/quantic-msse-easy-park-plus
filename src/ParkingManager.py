--- conflicted
+++ resolved
@@ -1,613 +1,475 @@
-"""
-Parking Lot Management Module
-
-<<<<<<< HEAD
-This module implements the core parking lot management functionality using several design patterns:
-- Observer Pattern: For real-time updates between parking lot and UI
-- Factory Pattern: For creating different types of vehicles
-- Strategy Pattern: For different parking strategies
-- Singleton Pattern: For managing parking lot instances
-
-The ParkingLot class provides methods for:
-- Creating and managing parking lots
-- Parking and removing vehicles
-- Searching for vehicles
-- Managing parking lot state
-"""
-
-import logging
-from typing import List, Dict, Optional, Any
-from abc import ABC
-from Vehicle import Vehicle, VehicleFactory
-from models import VehicleData, SearchCriteria, ParkingLotData
-from interfaces import ParkingLotInterface, ParkingLotObserver, Command
-
-# Configure logging
-logging.basicConfig(level=logging.INFO)
-logger = logging.getLogger(__name__)
-
-class ParkingLotComponent(ABC):
-    """Abstract base class for parking lot components"""
-    def __init__(self, parent: Optional['ParkingLotComponent'] = None):
-        self.parent = parent
-=======
-import Vehicle as Vehicle
-from typing import Optional, List, Protocol
-from abc import ABC, abstractmethod
-from dataclasses import dataclass
-
-class Command(Protocol):
-    """Protocol for command objects"""
-    
-    def execute(self) -> bool:
-        """Execute the command"""
-        ...
-    
-    def undo(self) -> bool:
-        """Undo the command"""
-        ...
-
-class CreateParkingLotCommand:
-    """Command to create a parking lot"""
-    
-    def __init__(self, parking_lot: 'ParkingLot', capacity: int, electric_vehicle_capacity: int, level: int):
-        self._parking_lot = parking_lot
-        self._capacity = capacity
-        self._electric_vehicle_capacity = electric_vehicle_capacity
-        self._level = level
-        self._previous_slots: Optional[List[ParkingSlot]] = None
-        self._previous_level: int = 0
-    
-    def execute(self) -> bool:
-        self._previous_slots = self._parking_lot.slots.copy() if self._parking_lot.slots else None
-        self._previous_level = self._parking_lot.level
-        self._parking_lot.create_parking_lot(self._capacity, self._electric_vehicle_capacity, self._level)
-        return True
-    
-    def undo(self) -> bool:
-        if self._previous_slots is not None:
-            self._parking_lot.slots = self._previous_slots
-            self._parking_lot.level = self._previous_level
-            self._parking_lot.notify_observers("Undid parking lot creation")
-            return True
-        return False
-
-class ParkCommand:
-    """Command to park a vehicle"""
-
-    def __init__(self, parking_lot: 'ParkingLot', registration_number: str, make: str, model: str, 
-                 color: str, is_electric: bool, is_motorcycle: bool):
-        self._parking_lot = parking_lot
-        self._registration_number = registration_number
-        self._make = make
-        self._model = model
-        self._color = color
-        self._is_electric = is_electric
-        self._is_motorcycle = is_motorcycle
-        self._parking_slot_number: Optional[int] = None
-
-    def execute(self) -> bool:
-        self._parking_slot_number = self._parking_lot.park(
-            self._registration_number, self._make, self._model,
-            self._color, self._is_electric, self._is_motorcycle
-        )
-        return self._parking_slot_number is not None
-
-    def undo(self) -> bool:
-        if self._parking_slot_number is not None:
-            return self._parking_lot.leave(self._parking_slot_number)
-        return False
-
-class LeaveCommand:
-    """Command to remove a vehicle"""
-    
-    def __init__(self, parking_lot: 'ParkingLot', parking_slot_number: int):
-        self._parking_lot = parking_lot
-        self._parking_slot_number = parking_slot_number
-        self._vehicle: Optional[Vehicle.Vehicle] = None
-    
-    def execute(self) -> bool:
-        self._vehicle = self._parking_lot.get_vehicle(self._parking_slot_number)
-        return self._parking_lot.leave(self._parking_slot_number)
-    
-    def undo(self) -> bool:
-        if self._vehicle:
-            return self._parking_lot.park(
-                self._vehicle.registration_number,
-                self._vehicle.make,
-                self._vehicle.model,
-                self._vehicle.color,
-                isinstance(self._vehicle, Vehicle.ElectricVehicle),
-                isinstance(self._vehicle, Vehicle.Motorcycle)
-            ) is not None
-        return False
-
-class ParkingSlotState(ABC):
-    """Abstract base class for parking slot states"""
-    
-    @abstractmethod
-    def can_park(self, vehicle: Vehicle.Vehicle) -> bool:
-        """Check if a vehicle can park in this state"""
-        pass
-    
-    @abstractmethod
-    def park(self, vehicle: Vehicle.Vehicle) -> bool:
-        """Park a vehicle in this state"""
-        pass
-    
-    @abstractmethod
-    def leave(self) -> Optional[Vehicle.Vehicle]:
-        """Remove the vehicle from this state"""
-        pass
-    
-    @abstractmethod
-    def get_vehicle(self) -> Optional[Vehicle.Vehicle]:
-        """Get the vehicle in this state"""
-        pass
-
-class EmptyState(ParkingSlotState):
-    """State for an empty parking slot"""
-    
-    def can_park(self, vehicle: Vehicle.Vehicle) -> bool:
-        return True
-    
-    def park(self, vehicle: Vehicle.Vehicle) -> bool:
-        return True
-    
-    def leave(self) -> Optional[Vehicle.Vehicle]:
-        return None
-    
-    def get_vehicle(self) -> Optional[Vehicle.Vehicle]:
-        return None
-class OccupiedState(ParkingSlotState):
-    """State for an occupied parking slot"""
-    
-    def __init__(self, vehicle: Vehicle.Vehicle):
-        self._vehicle = vehicle
-    
-    def can_park(self, vehicle: Vehicle.Vehicle) -> bool:
-        return False
-    
-    def park(self, vehicle: Vehicle.Vehicle) -> bool:
-        return False
-    
-    def leave(self) -> Optional[Vehicle.Vehicle]:
-        vehicle = self._vehicle
-        self._vehicle = None
-        return vehicle
-    
-    def get_vehicle(self) -> Optional[Vehicle.Vehicle]:
-        return self._vehicle
-
-class ReservedState(ParkingSlotState):
-    """State for a reserved parking slot"""
-    
-    def __init__(self, vehicle_type: str):
-        self._vehicle_type = vehicle_type
-        self._vehicle: Optional[Vehicle.Vehicle] = None
-    
-    def can_park(self, vehicle: Vehicle.Vehicle) -> bool:
-        return vehicle.get_type() == self._vehicle_type
-    
-    def park(self, vehicle: Vehicle.Vehicle) -> bool:
-        if self.can_park(vehicle):
-            self._vehicle = vehicle
-            return True
-        return False
-    
-    def leave(self) -> Optional[Vehicle.Vehicle]:
-        vehicle = self._vehicle
-        self._vehicle = None
-        return vehicle
-    
-    def get_vehicle(self) -> Optional[Vehicle.Vehicle]:
-        return self._vehicle
->>>>>>> 62692a7c
-
-class ParkingSlot:
-    """Class representing a parking slot"""
-    def __init__(self, slot_type: str):
-        self._slot_type = slot_type
-        self._vehicle: Optional[Vehicle] = None
-
-    @property
-    def slot_type(self) -> str:
-        return self._slot_type
-
-    def is_empty(self) -> bool:
-        return self._vehicle is None
-
-    def park(self, vehicle: Vehicle) -> bool:
-        if self.is_empty():
-            self._vehicle = vehicle
-            return True
-        return False
-
-    def leave(self) -> Optional[Vehicle]:
-        vehicle = self._vehicle
-        self._vehicle = None
-        return vehicle
-
-    def get_vehicle(self) -> Optional[Vehicle]:
-        return self._vehicle
-
-class ParkingLotLevel:
-    """Class representing a parking lot level"""
-    def __init__(self, level: int):
-        self.level = level
-        self.name: Optional[str] = None
-        self.regular_slots: List[ParkingSlot] = []
-        self.electric_vehicle_slots: List[ParkingSlot] = []
-
-    @property
-    def slots(self) -> List[ParkingSlot]:
-        return self.regular_slots + self.electric_vehicle_slots
-
-    def set_name(self, name: str) -> None:
-        self.name = name
-
-    def add_regular_slot(self, slot: ParkingSlot) -> None:
-        self.regular_slots.append(slot)
-
-    def add_ev_slot(self, slot: ParkingSlot) -> None:
-        self.electric_vehicle_slots.append(slot)
-
-class ParkingLot(ParkingLotInterface):
-    """Singleton class representing the parking lot"""
-    _instance = None
-
-    def __new__(cls):
-        if cls._instance is None:
-            cls._instance = super().__new__(cls)
-            cls._instance._initialize()
-        return cls._instance
-
-    def _initialize(self):
-        """Initialize the parking lot"""
-        self.levels: List[ParkingLotLevel] = []
-        self.observers: List[ParkingLotObserver] = []
-        self.command_history: List[Command] = []
-
-    def create_parking_lot(self, data: ParkingLotData) -> bool:
-        """Create a new parking lot with the given data"""
-        try:
-            # Prevent duplicate lot names and levels
-            for level in self.levels:
-                if level.name == data.name and level.level == data.level:
-                    self.notify_observers(f"Lot name already exists for level {data.level}")
-                    return False
-            # Create a new level
-            level = ParkingLotLevel(data.level)
-            # Add regular slots
-            for _ in range(data.regular_slots):
-                level.add_regular_slot(ParkingSlot("regular"))
-            # Add EV slots
-            for _ in range(data.electric_vehicle_slots):
-                level.add_ev_slot(ParkingSlot("ev"))
-            # Set the name
-            level.set_name(data.name)
-            # Add the level to the parking lot
-            self.levels.append(level)
-            # Notify observers
-            self.notify_observers(f"Created parking lot {data.name} with {data.regular_slots} regular slots and {data.electric_vehicle_slots} EV slots")
-            return True
-        except Exception as e:
-            logger.error(f"Error creating parking lot: {e}")
-            return False
-
-    def notify_observers(self, message: str) -> None:
-        """Notify all observers with a message"""
-        for observer in self.observers:
-            observer.update(message)
-
-    def register_observer(self, observer: ParkingLotObserver) -> None:
-        """Register an observer"""
-        if observer not in self.observers:
-            self.observers.append(observer)
-
-    def park_vehicle(self, vehicle_data: VehicleData) -> Optional[int]:
-        """Park a vehicle using the vehicle data"""
-        return self.park(
-            vehicle_data.registration_number,
-            vehicle_data.manufacturer,  # Updated from make
-            vehicle_data.model,
-            vehicle_data.color,
-            vehicle_data.is_electric,
-            vehicle_data.is_motorcycle
-        )
-
-    def remove_vehicle(self, registration: str) -> bool:
-        """Remove a vehicle by registration number"""
-        slot = self.get_slot_by_registration(registration)
-        if slot is not None:
-            return self.leave(slot)
-        return False
-<<<<<<< HEAD
-
-    def search_vehicles(self, criteria: SearchCriteria) -> List[Dict[str, Any]]:
-        """Search for vehicles based on criteria"""
-        results: List[Dict[str, Any]] = []
-        if criteria.search_type == "registration" and criteria.registration:
-            slot = self.get_slot_by_registration(criteria.registration)
-            if slot is not None:
-                vehicle = self.get_vehicle(slot)
-                if vehicle:
-                    results.append({
-                        "slot": slot,
-                        "registration": vehicle.registration_number,
-                        "manufacturer": vehicle.vehicle_manufacturer,
-                        "model": vehicle.model,
-                        "color": vehicle.color,
-                        "type": vehicle.get_type()
-                    })
-        elif criteria.search_type == "color" and criteria.color:
-            slots = self.get_slots_by_color(criteria.color)
-            for slot in slots:
-                vehicle = self.get_vehicle(slot)
-                if vehicle:
-                    results.append({
-                        "slot": slot,
-                        "registration": vehicle.registration_number,
-                        "manufacturer": vehicle.vehicle_manufacturer,
-                        "model": vehicle.model,
-                        "color": vehicle.color,
-                        "type": vehicle.get_type()
-                    })
-        elif criteria.search_type == "manufacturer" and criteria.manufacturer:
-            slots = self.get_slots_by_manufacturer(criteria.manufacturer)
-            for slot in slots:
-                vehicle = self.get_vehicle(slot)
-                if vehicle:
-                    results.append({
-                        "slot": slot,
-                        "registration": vehicle.registration_number,
-                        "manufacturer": vehicle.vehicle_manufacturer,
-                        "model": vehicle.model,
-                        "color": vehicle.color,
-                        "type": vehicle.get_type()
-                    })
-        elif criteria.search_type == "model" and criteria.model:
-            slots = self.get_slots_by_model(criteria.model)
-            for slot in slots:
-                vehicle = self.get_vehicle(slot)
-                if vehicle:
-                    results.append({
-                        "slot": slot,
-                        "registration": vehicle.registration_number,
-                        "manufacturer": vehicle.vehicle_manufacturer,
-                        "model": vehicle.model,
-                        "color": vehicle.color,
-                        "type": vehicle.get_type()
-                    })
-        elif criteria.search_type == "manufacturer" and criteria.manufacturer:
-            slots = self.get_slots_by_manufacturer(criteria.manufacturer)
-            for slot in slots:
-                vehicle = self.get_vehicle(slot)
-                if vehicle:
-                    results.append({
-                        "slot": slot,
-                        "registration": vehicle.registration_number,
-                        "manufacturer": vehicle.vehicle_manufacturer,  # Updated from make
-                        "model": vehicle.model,
-                        "color": vehicle.color,
-                        "type": vehicle.get_type()
-                    })
-        return results
-
-    def get_status(self) -> str:
-        """Get the current status of the parking lot"""
-        total_slots = sum(len(level.slots) for level in self.levels)
-        occupied_slots = sum(1 for level in self.levels for slot in level.slots if not slot.is_empty())
-        return f"Total slots: {total_slots}, Occupied: {occupied_slots}, Available: {total_slots - occupied_slots}"
-
-    def get_lot_names(self) -> List[str]:
-        """Get all parking lot names"""
-        return [name for level in self.levels if (name := level.name)]
-
-    def get_levels_for_lot(self, lot_name: str) -> List[int]:
-        """Get all levels for a specific lot"""
-        return [level.level for level in self.levels if level.name == lot_name]
-
-    def get_vehicles_in_lot(self, lot_name: str, level: int) -> Dict[int, Vehicle]:
-        """Get all vehicles in a specific lot and level"""
-        vehicles: Dict[int, Vehicle] = {}
-        for level_obj in self.levels:
-            if level_obj.name == lot_name and level_obj.level == level:
-                for slot_index, slot in enumerate(level_obj.slots):
-                    vehicle = slot.get_vehicle()
-                    if vehicle:
-                        vehicles[slot_index + 1] = vehicle
-        return vehicles
-
-    def get_slot_by_registration(self, reg: str) -> Optional[int]:
-        """Get slot number by registration number"""
-        for level in self.levels:
-            for slot_index, slot in enumerate(level.slots):
-                vehicle = slot.get_vehicle()
-                if vehicle and vehicle.registration_number == reg:
-                    return slot_index + 1
-        return None
-
-    def get_vehicle(self, slot_number: int) -> Optional[Vehicle]:
-        """Get vehicle by slot number"""
-        for level in self.levels:
-            if 0 <= slot_number - 1 < len(level.slots):
-                return level.slots[slot_number - 1].get_vehicle()
-        return None
-
-    def get_slots_by_color(self, color: str) -> List[int]:
-        """Get slot numbers by vehicle color"""
-        slots: List[int] = []
-        for level in self.levels:
-            for slot_index, slot in enumerate(level.slots):
-                vehicle = slot.get_vehicle()
-                if vehicle and vehicle.color.lower() == color.lower():
-                    slots.append(slot_index + 1)
-        return slots
-
-    def get_slots_by_manufacturer(self, manufacturer: str) -> List[int]:
-        """Get slot numbers by vehicle manufacturer"""
-        slots: List[int] = []
-        for level in self.levels:
-            for slot_index, slot in enumerate(level.slots):
-                vehicle = slot.get_vehicle()
-                if vehicle and vehicle.vehicle_manufacturer.lower() == manufacturer.lower():
-                    slots.append(slot_index + 1)
-        return slots
-
-    def get_slots_by_model(self, model: str) -> List[int]:
-        """Get slot numbers by vehicle model"""
-        slots: List[int] = []
-        for level in self.levels:
-            for slot_index, slot in enumerate(level.slots):
-                vehicle = slot.get_vehicle()
-                if vehicle and vehicle.model.lower() == model.lower():
-                    slots.append(slot_index + 1)
-        return slots
-
-    def _create_vehicle(self, reg: str, manufacturer: str, model: str, color: str, is_electric: bool, is_motorcycle: bool) -> Vehicle:
-        """Create a vehicle instance based on the provided parameters."""
-=======
-    
-    def create_parking_lot(self, capacity: int, electric_vehicle_capacity: int, level: int) -> None:
-        """Create a new parking lot with the specified capacity"""
-        self.slots = []
-        self.level = level
-        
-        # Create regular slots
-        for _ in range(capacity):
-            self.slots.append(ParkingSlot("standard"))
-        
-        # Create EV slots
-        for _ in range(electric_vehicle_capacity):
-            self.slots.append(ParkingSlot("electric"))
-        
-        self.notify_observers(f"Created parking lot with {capacity} regular slots and {electric_vehicle_capacity} EV slots on level {level}")
-    
-    def park(self, registration_number: str, make: str, model: str, color: str, is_electric: bool, is_motorcycle: bool) -> Optional[int]:
-        """Park a vehicle in the parking lot"""
-        # Create vehicle using factory
->>>>>>> 62692a7c
-        if is_electric:
-            if is_motorcycle:
-                return VehicleFactory.create_electric_motorcycle(reg, manufacturer, model, color)
-            return VehicleFactory.create_electric_car(reg, manufacturer, model, color)
-        if is_motorcycle:
-            return VehicleFactory.create_motorcycle(reg, manufacturer, model, color)
-        return VehicleFactory.create_car(reg, manufacturer, model, color)
-
-    def park(self, reg: str, manufacturer: str, model: str, color: str, is_electric: bool, is_motorcycle: bool, lot_name: Optional[str] = None, level: Optional[int] = None) -> Optional[int]:
-        """Park a vehicle in a specific lot and level if provided, otherwise find first available slot"""
-        vehicle = self._create_vehicle(reg, manufacturer, model, color, is_electric, is_motorcycle)
-        
-        # If lot and level are specified, try to park in that specific location
-        if lot_name is not None and level is not None:
-            for level_obj in self.levels:
-                if level_obj.name == lot_name and level_obj.level == level:
-                    for i, slot in enumerate(level_obj.slots):
-                        if slot.is_empty() and slot.park(vehicle):
-                            self.notify_observers(f"Parked {vehicle.get_type()} in slot {i + 1} of {lot_name} level {level}")
-                            return i + 1
-            return None
-        
-        # Otherwise, find first available slot in any lot/level
-        for level_obj in self.levels:
-            for i, slot in enumerate(level_obj.slots):
-                if slot.is_empty() and slot.park(vehicle):
-                    self.notify_observers(f"Parked {vehicle.get_type()} in slot {i + 1}")
-                    return i + 1
-        return None
-
-<<<<<<< HEAD
-    def leave(self, slot_number: int) -> bool:
-        """Remove a vehicle from a slot"""
-        for level in self.levels:
-            if 0 <= slot_number - 1 < len(level.slots):
-                vehicle = level.slots[slot_number - 1].leave()
-                if vehicle:
-                    self.notify_observers(f"Removed {vehicle.get_type()} from slot {slot_number}")
-                    return True
-        return False
-=======
-    def leave(self, parking_slot_number: int) -> bool:
-        """Remove a vehicle from the specified slot"""
-        if not 1 <= parking_slot_number <= len(self.slots):
-            self.notify_observers(f"Invalid slot number: {parking_slot_number}")
-            return False
-        
-        slot = self.slots[parking_slot_number - 1]
-        vehicle = slot.leave()
-        
-        if vehicle:
-            self.notify_observers(f"Vehicle {vehicle.registration_number} removed from slot {parking_slot_number}")
-            return True
-        
-        self.notify_observers(f"No vehicle in slot {parking_slot_number}")
-        return False
-
-    def get_vehicle(self, parking_slot_number: int) -> Optional[Vehicle.Vehicle]:
-        """Get the vehicle in the specified slot"""
-        if not 1 <= parking_slot_number <= len(self.slots):
-            return None
-        return self.slots[parking_slot_number - 1].get_vehicle()
-    
-    def get_slot_by_registration(self, registration_number: str) -> Optional[int]:
-        """Find a slot containing a vehicle with the given registration number"""
-        for i, slot in enumerate(self.slots):
-            vehicle = slot.get_vehicle()
-            if vehicle and vehicle.registration_number == registration_number:
-                return i + 1
-        return None
-    
-    def get_slots_by_color(self, color: str) -> List[int]:
-        """Find all slots containing vehicles of the given color"""
-        return [i + 1 for i, slot in enumerate(self.slots)
-                if (vehicle := slot.get_vehicle()) is not None and vehicle.color == color]
-    
-    def get_slots_by_make(self, make: str) -> List[int]:
-        """Find all slots containing vehicles of the given make"""
-        return [i + 1 for i, slot in enumerate(self.slots)
-                if (vehicle := slot.get_vehicle()) is not None and vehicle.make == make]
-    
-    def get_slots_by_model(self, model: str) -> List[int]:
-        """Find all slots containing vehicles of the given model"""
-        return [i + 1 for i, slot in enumerate(self.slots)
-                if (vehicle := slot.get_vehicle()) is not None and vehicle.model == model]
-    
-    def get_vehicles_by_color(self, color: str) -> List[str]:
-        """Get registration numbers of all vehicles of the given color"""
-        return [vehicle.registration_number for slot in self.slots
-                if (vehicle := slot.get_vehicle()) is not None and vehicle.color == color]
-    
-    def get_status(self) -> str:
-        """Get the current status of the parking lot"""
-        status = [f"Parking Lot Status (Level {self.level}):"]
-        
-        # Regular vehicles
-        status.append("\nRegular Vehicles:")
-        status.append("Slot\tRegistration\tColor\tMake\tModel")
-        for i, slot in enumerate(self.slots):
-            vehicle = slot.get_vehicle()
-            if vehicle and not isinstance(vehicle, Vehicle.ElectricVehicle):
-                status.append(f"{i + 1}\t{vehicle.registration_number}\t{vehicle.color}\t{vehicle.make}\t{vehicle.model}")
-        
-        # Electric vehicles
-        status.append("\nElectric Vehicles:")
-        status.append("Slot\tRegistration\tColor\tMake\tModel\tCharge")
-        for i, slot in enumerate(self.slots):
-            vehicle = slot.get_vehicle()
-            if isinstance(vehicle, Vehicle.ElectricVehicle):
-                status.append(f"{i + 1}\t{vehicle.registration_number}\t{vehicle.color}\t{vehicle.make}\t{vehicle.model}\t{vehicle.charge}%")
-        
-        return "\n".join(status)
->>>>>>> 62692a7c
-
-# Main App
-def main():
-    # Create UI
-    from ParkingLotUI import ParkingLotUI
-    ui = ParkingLotUI()  # No need to pass parking lot since it's created in __init__
-    ui.run()
-
-if __name__ == '__main__':
-    main()
+"""
+Parking Lot Management Module
+
+This module implements the parking lot management system.
+It uses the State Pattern to manage parking slot states, the Observer Pattern for UI updates,
+and the Command Pattern to encapsulate parking operations.
+
+Anti-patterns Removed:
+1. Magic Numbers
+   - Removed: -1 for empty slots
+   - Solution: State Pattern for slot states
+   - Benefit: Clear state representation
+
+2. UI-Business Logic Coupling
+   - Removed: Direct UI manipulation
+   - Solution: Observer Pattern
+   - Benefit: Separation of concerns
+
+3. Hard-Coded Behavior
+   - Removed: Fixed slot behavior
+   - Solution: State Pattern
+   - Benefit: Flexible slot behavior
+
+4. Direct Operation Execution
+   - Removed: Direct method calls for operations
+   - Solution: Command Pattern
+   - Benefit: Encapsulated operations, undo/redo support
+
+Design Patterns Implemented:
+1. State Pattern
+   - Purpose: Manage parking slot states
+   - Components: ParkingSlotState interface and concrete states
+   - Benefit: Encapsulated state behavior
+
+2. Observer Pattern
+   - Purpose: Decouple UI from business logic
+   - Components: ParkingLotObserver interface
+   - Benefit: Clean separation of concerns
+
+3. Command Pattern
+   - Purpose: Encapsulate parking operations
+   - Components: Command interface and concrete commands
+   - Benefit: Flexible operation management
+
+Usage:
+    The ParkingLot class is the main entry point for parking operations.
+    It manages parking slots and notifies observers of changes.
+
+Example:
+    >>> parking_lot = ParkingLot()
+    >>> parking_lot.create_parking_lot(10, 5, 1)  # 10 regular slots, 5 EV slots, level 1
+    >>> parking_lot.park("ABC123", "Toyota", "Camry", "Red", False, False)
+"""
+
+import Vehicle as Vehicle
+from typing import Optional, List, Protocol
+from abc import ABC, abstractmethod
+from dataclasses import dataclass
+
+class Command(Protocol):
+    """Protocol for command objects"""
+    
+    def execute(self) -> bool:
+        """Execute the command"""
+        ...
+    
+    def undo(self) -> bool:
+        """Undo the command"""
+        ...
+
+class CreateParkingLotCommand:
+    """Command to create a parking lot"""
+    
+    def __init__(self, parking_lot: 'ParkingLot', capacity: int, electric_vehicle_capacity: int, level: int):
+        self._parking_lot = parking_lot
+        self._capacity = capacity
+        self._electric_vehicle_capacity = electric_vehicle_capacity
+        self._level = level
+        self._previous_slots: Optional[List[ParkingSlot]] = None
+        self._previous_level: int = 0
+    
+    def execute(self) -> bool:
+        self._previous_slots = self._parking_lot.slots.copy() if self._parking_lot.slots else None
+        self._previous_level = self._parking_lot.level
+        self._parking_lot.create_parking_lot(self._capacity, self._electric_vehicle_capacity, self._level)
+        return True
+    
+    def undo(self) -> bool:
+        if self._previous_slots is not None:
+            self._parking_lot.slots = self._previous_slots
+            self._parking_lot.level = self._previous_level
+            self._parking_lot.notify_observers("Undid parking lot creation")
+            return True
+        return False
+
+class ParkCommand:
+    """Command to park a vehicle"""
+
+    def __init__(self, parking_lot: 'ParkingLot', registration_number: str, make: str, model: str, 
+                 color: str, is_electric: bool, is_motorcycle: bool):
+        self._parking_lot = parking_lot
+        self._registration_number = registration_number
+        self._make = make
+        self._model = model
+        self._color = color
+        self._is_electric = is_electric
+        self._is_motorcycle = is_motorcycle
+        self._parking_slot_number: Optional[int] = None
+
+    def execute(self) -> bool:
+        self._parking_slot_number = self._parking_lot.park(
+            self._registration_number, self._make, self._model,
+            self._color, self._is_electric, self._is_motorcycle
+        )
+        return self._parking_slot_number is not None
+
+    def undo(self) -> bool:
+        if self._parking_slot_number is not None:
+            return self._parking_lot.leave(self._parking_slot_number)
+        return False
+
+class LeaveCommand:
+    """Command to remove a vehicle"""
+    
+    def __init__(self, parking_lot: 'ParkingLot', parking_slot_number: int):
+        self._parking_lot = parking_lot
+        self._parking_slot_number = parking_slot_number
+        self._vehicle: Optional[Vehicle.Vehicle] = None
+    
+    def execute(self) -> bool:
+        self._vehicle = self._parking_lot.get_vehicle(self._parking_slot_number)
+        return self._parking_lot.leave(self._parking_slot_number)
+    
+    def undo(self) -> bool:
+        if self._vehicle:
+            return self._parking_lot.park(
+                self._vehicle.registration_number,
+                self._vehicle.make,
+                self._vehicle.model,
+                self._vehicle.color,
+                isinstance(self._vehicle, Vehicle.ElectricVehicle),
+                isinstance(self._vehicle, Vehicle.Motorcycle)
+            ) is not None
+        return False
+
+class ParkingSlotState(ABC):
+    """Abstract base class for parking slot states"""
+    
+    @abstractmethod
+    def can_park(self, vehicle: Vehicle.Vehicle) -> bool:
+        """Check if a vehicle can park in this state"""
+        pass
+    
+    @abstractmethod
+    def park(self, vehicle: Vehicle.Vehicle) -> bool:
+        """Park a vehicle in this state"""
+        pass
+    
+    @abstractmethod
+    def leave(self) -> Optional[Vehicle.Vehicle]:
+        """Remove the vehicle from this state"""
+        pass
+    
+    @abstractmethod
+    def get_vehicle(self) -> Optional[Vehicle.Vehicle]:
+        """Get the vehicle in this state"""
+        pass
+
+class EmptyState(ParkingSlotState):
+    """State for an empty parking slot"""
+    
+    def can_park(self, vehicle: Vehicle.Vehicle) -> bool:
+        return True
+    
+    def park(self, vehicle: Vehicle.Vehicle) -> bool:
+        return True
+    
+    def leave(self) -> Optional[Vehicle.Vehicle]:
+        return None
+    
+    def get_vehicle(self) -> Optional[Vehicle.Vehicle]:
+        return None
+class OccupiedState(ParkingSlotState):
+    """State for an occupied parking slot"""
+    
+    def __init__(self, vehicle: Vehicle.Vehicle):
+        self._vehicle = vehicle
+    
+    def can_park(self, vehicle: Vehicle.Vehicle) -> bool:
+        return False
+    
+    def park(self, vehicle: Vehicle.Vehicle) -> bool:
+        return False
+    
+    def leave(self) -> Optional[Vehicle.Vehicle]:
+        vehicle = self._vehicle
+        self._vehicle = None
+        return vehicle
+    
+    def get_vehicle(self) -> Optional[Vehicle.Vehicle]:
+        return self._vehicle
+
+class ReservedState(ParkingSlotState):
+    """State for a reserved parking slot"""
+    
+    def __init__(self, vehicle_type: str):
+        self._vehicle_type = vehicle_type
+        self._vehicle: Optional[Vehicle.Vehicle] = None
+    
+    def can_park(self, vehicle: Vehicle.Vehicle) -> bool:
+        return vehicle.get_type() == self._vehicle_type
+    
+    def park(self, vehicle: Vehicle.Vehicle) -> bool:
+        if self.can_park(vehicle):
+            self._vehicle = vehicle
+            return True
+        return False
+    
+    def leave(self) -> Optional[Vehicle.Vehicle]:
+        vehicle = self._vehicle
+        self._vehicle = None
+        return vehicle
+    
+    def get_vehicle(self) -> Optional[Vehicle.Vehicle]:
+        return self._vehicle
+
+@dataclass
+class ParkingSlot:
+    """Class representing a parking slot"""
+    def __init__(self, slot_type: str):
+        self._slot_type = slot_type
+        self._vehicle: Optional[Vehicle] = None
+
+    @property
+    def slot_type(self) -> str:
+        return self._slot_type
+
+    def is_empty(self) -> bool:
+        return self._vehicle is None
+
+    def park(self, vehicle: Vehicle) -> bool:
+        if self.is_empty():
+            self._vehicle = vehicle
+            return True
+        return False
+
+    def leave(self) -> Optional[Vehicle]:
+        vehicle = self._vehicle
+        self._vehicle = None
+        return vehicle
+
+    def get_vehicle(self) -> Optional[Vehicle]:
+        return self._vehicle
+
+class ParkingLotLevel:
+    """Class representing a parking lot level"""
+    def __init__(self, level: int):
+        self.level = level
+        self.name: Optional[str] = None
+        self.regular_slots: List[ParkingSlot] = []
+        self.electric_vehicle_slots: List[ParkingSlot] = []
+
+    @property
+    def slots(self) -> List[ParkingSlot]:
+        return self.regular_slots + self.electric_vehicle_slots
+
+    def set_name(self, name: str) -> None:
+        self.name = name
+
+    def add_regular_slot(self, slot: ParkingSlot) -> None:
+        self.regular_slots.append(slot)
+
+    def add_ev_slot(self, slot: ParkingSlot) -> None:
+        self.electric_vehicle_slots.append(slot)
+
+class ParkingLot(ParkingLotInterface):
+    """Singleton class representing the parking lot"""
+    _instance = None
+
+    def __new__(cls):
+        if cls._instance is None:
+            cls._instance = super().__new__(cls)
+            cls._instance._initialize()
+        return cls._instance
+
+    def _initialize(self):
+        """Initialize the parking lot"""
+        self.levels: List[ParkingLotLevel] = []
+        self.observers: List[ParkingLotObserver] = []
+        self.command_history: List[Command] = []
+
+    def create_parking_lot(self, data: ParkingLotData) -> bool:
+        """Create a new parking lot with the given data"""
+        try:
+            # Prevent duplicate lot names and levels
+            for level in self.levels:
+                if level.name == data.name and level.level == data.level:
+                    self.notify_observers(f"Lot name already exists for level {data.level}")
+                    return False
+            # Create a new level
+            level = ParkingLotLevel(data.level)
+            # Add regular slots
+            for _ in range(data.regular_slots):
+                level.add_regular_slot(ParkingSlot("regular"))
+            # Add EV slots
+            for _ in range(data.electric_vehicle_slots):
+                level.add_ev_slot(ParkingSlot("ev"))
+            # Set the name
+            level.set_name(data.name)
+            # Add the level to the parking lot
+            self.levels.append(level)
+            # Notify observers
+            self.notify_observers(f"Created parking lot {data.name} with {data.regular_slots} regular slots and {data.electric_vehicle_slots} EV slots")
+            return True
+        except Exception as e:
+            logger.error(f"Error creating parking lot: {e}")
+            return False
+
+    def notify_observers(self, message: str) -> None:
+        """Notify all observers with a message"""
+        for observer in self.observers:
+            observer.update(message)
+
+    def register_observer(self, observer: ParkingLotObserver) -> None:
+        """Register an observer"""
+        if observer not in self.observers:
+            self.observers.append(observer)
+
+    def park_vehicle(self, vehicle_data: VehicleData) -> Optional[int]:
+        """Park a vehicle using the vehicle data"""
+        return self.park(
+            vehicle_data.registration_number,
+            vehicle_data.manufacturer,  # Updated from make
+            vehicle_data.model,
+            vehicle_data.color,
+            vehicle_data.is_electric,
+            vehicle_data.is_motorcycle
+        )
+
+    def remove_vehicle(self, registration: str) -> bool:
+        """Remove a vehicle by registration number"""
+        slot = self.get_slot_by_registration(registration)
+        if slot is not None:
+            return self.leave(slot)
+        return False
+    
+    def create_parking_lot(self, capacity: int, electric_vehicle_capacity: int, level: int) -> None:
+        """Create a new parking lot with the specified capacity"""
+        self.slots = []
+        self.level = level
+        
+        # Create regular slots
+        for _ in range(capacity):
+            self.slots.append(ParkingSlot("standard"))
+        
+        # Create EV slots
+        for _ in range(electric_vehicle_capacity):
+            self.slots.append(ParkingSlot("electric"))
+        
+        self.notify_observers(f"Created parking lot with {capacity} regular slots and {electric_vehicle_capacity} EV slots on level {level}")
+    
+    def park(self, registration_number: str, make: str, model: str, color: str, is_electric: bool, is_motorcycle: bool) -> Optional[int]:
+        """Park a vehicle in the parking lot"""
+        # Create vehicle using factory
+        if is_electric:
+            if is_motorcycle:
+                return VehicleFactory.create_electric_motorcycle(reg, manufacturer, model, color)
+            return VehicleFactory.create_electric_car(reg, manufacturer, model, color)
+        if is_motorcycle:
+            return VehicleFactory.create_motorcycle(reg, manufacturer, model, color)
+        return VehicleFactory.create_car(reg, manufacturer, model, color)
+
+    def park(self, reg: str, manufacturer: str, model: str, color: str, is_electric: bool, is_motorcycle: bool, lot_name: Optional[str] = None, level: Optional[int] = None) -> Optional[int]:
+        """Park a vehicle in a specific lot and level if provided, otherwise find first available slot"""
+        vehicle = self._create_vehicle(reg, manufacturer, model, color, is_electric, is_motorcycle)
+        
+        # If lot and level are specified, try to park in that specific location
+        if lot_name is not None and level is not None:
+            for level_obj in self.levels:
+                if level_obj.name == lot_name and level_obj.level == level:
+                    for i, slot in enumerate(level_obj.slots):
+                        if slot.is_empty() and slot.park(vehicle):
+                            self.notify_observers(f"Parked {vehicle.get_type()} in slot {i + 1} of {lot_name} level {level}")
+                            return i + 1
+            return None
+        
+        # Otherwise, find first available slot in any lot/level
+        for level_obj in self.levels:
+            for i, slot in enumerate(level_obj.slots):
+                if slot.is_empty() and slot.park(vehicle):
+                    self.notify_observers(f"Parked {vehicle.get_type()} in slot {i + 1}")
+                    return i + 1
+        return None
+
+    def leave(self, parking_slot_number: int) -> bool:
+        """Remove a vehicle from the specified slot"""
+        if not 1 <= parking_slot_number <= len(self.slots):
+            self.notify_observers(f"Invalid slot number: {parking_slot_number}")
+            return False
+        
+        slot = self.slots[parking_slot_number - 1]
+        vehicle = slot.leave()
+        
+        if vehicle:
+            self.notify_observers(f"Vehicle {vehicle.registration_number} removed from slot {parking_slot_number}")
+            return True
+        
+        self.notify_observers(f"No vehicle in slot {parking_slot_number}")
+        return False
+
+    def get_vehicle(self, parking_slot_number: int) -> Optional[Vehicle.Vehicle]:
+        """Get the vehicle in the specified slot"""
+        if not 1 <= parking_slot_number <= len(self.slots):
+            return None
+        return self.slots[parking_slot_number - 1].get_vehicle()
+    
+    def get_slot_by_registration(self, registration_number: str) -> Optional[int]:
+        """Find a slot containing a vehicle with the given registration number"""
+        for i, slot in enumerate(self.slots):
+            vehicle = slot.get_vehicle()
+            if vehicle and vehicle.registration_number == registration_number:
+                return i + 1
+        return None
+    
+    def get_slots_by_color(self, color: str) -> List[int]:
+        """Find all slots containing vehicles of the given color"""
+        return [i + 1 for i, slot in enumerate(self.slots)
+                if (vehicle := slot.get_vehicle()) is not None and vehicle.color == color]
+    
+    def get_slots_by_make(self, make: str) -> List[int]:
+        """Find all slots containing vehicles of the given make"""
+        return [i + 1 for i, slot in enumerate(self.slots)
+                if (vehicle := slot.get_vehicle()) is not None and vehicle.make == make]
+    
+    def get_slots_by_model(self, model: str) -> List[int]:
+        """Find all slots containing vehicles of the given model"""
+        return [i + 1 for i, slot in enumerate(self.slots)
+                if (vehicle := slot.get_vehicle()) is not None and vehicle.model == model]
+    
+    def get_vehicles_by_color(self, color: str) -> List[str]:
+        """Get registration numbers of all vehicles of the given color"""
+        return [vehicle.registration_number for slot in self.slots
+                if (vehicle := slot.get_vehicle()) is not None and vehicle.color == color]
+    
+    def get_status(self) -> str:
+        """Get the current status of the parking lot"""
+        status = [f"Parking Lot Status (Level {self.level}):"]
+        
+        # Regular vehicles
+        status.append("\nRegular Vehicles:")
+        status.append("Slot\tRegistration\tColor\tMake\tModel")
+        for i, slot in enumerate(self.slots):
+            vehicle = slot.get_vehicle()
+            if vehicle and not isinstance(vehicle, Vehicle.ElectricVehicle):
+                status.append(f"{i + 1}\t{vehicle.registration_number}\t{vehicle.color}\t{vehicle.make}\t{vehicle.model}")
+        
+        # Electric vehicles
+        status.append("\nElectric Vehicles:")
+        status.append("Slot\tRegistration\tColor\tMake\tModel\tCharge")
+        for i, slot in enumerate(self.slots):
+            vehicle = slot.get_vehicle()
+            if isinstance(vehicle, Vehicle.ElectricVehicle):
+                status.append(f"{i + 1}\t{vehicle.registration_number}\t{vehicle.color}\t{vehicle.make}\t{vehicle.model}\t{vehicle.charge}%")
+        
+        return "\n".join(status)
+
+# Main App
+def main():
+    # Create UI
+    from ParkingLotUI import ParkingLotUI
+    ui = ParkingLotUI()  # No need to pass parking lot since it's created in __init__
+    ui.run()
+
+if __name__ == '__main__':
+    main()